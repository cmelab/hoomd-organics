name: pytest

on:
  push:
    branches: [ main ]
    paths:
      - flowermd/**
      - environment-dev.yml
      - .github/workflows/pytest.yml
  pull_request:
    branches: [ main ]
    paths:
      - flowermd/**
      - environment-dev.yml
      - .github/workflows/pytest.yml
  issue_comment:
    types: [created]
    branches: [ main ]
    paths:
      - flowermd/**
      - environment-dev.yml
      - .github/workflows/pytest.yml

  workflow_dispatch:

jobs:
  pytest:
    if: github.event.pull_request.draft == false
    strategy:
      fail-fast: false
      matrix:
        os: [macos-14, ubuntu-24.04]
<<<<<<< HEAD
        python-version: ['3.10', '3.11']
=======
        python-version: ['3.10', '3.11', '3.12']
>>>>>>> 5bc8a03a

    runs-on: ${{ matrix.os }}

    steps:
    - name: Check out repository
      uses: actions/checkout@v4

    - name: Build environment
      uses: mamba-org/setup-micromamba@v2
      with:
        environment-file: environment-dev.yml
<<<<<<< HEAD
        python-version: ${{ matrix.python-version }}
        miniforge-variant: Mambaforge
        #miniforge-version: 24.11.0
        use-mamba: true
=======
        create-args: >-
          python=${{ matrix.python-version }}
>>>>>>> 5bc8a03a

    - name: Install package
      shell: bash -l {0}
      run: pip install .

    - name: Run pytest with coverage report
      shell: bash -l {0}
      run: python -m pytest -rs -v --cov=./ --cov-report=xml

    - name: Upload coverage to Codecov
      uses: codecov/codecov-action@v5
      with:
        token: ${{ secrets.CODECOV_TOKEN }}
        file: ./coverage.xml

  test-tutorials:
    if: ${{ github.event.issue.pull_request && github.event.comment.body== '/testtutorials'}}
    runs-on: ubuntu-24.04
    steps:
    - name: Put a reaction to the comment
      run: gh api graphql --silent --raw-field query="mutation AddReaction {addReaction(input:{subjectId:\"$NODE_ID\",content:EYES}){reaction{content}subject{id}}}"
      env:
        GITHUB_TOKEN: ${{ secrets.GITHUB_TOKEN }}
        NODE_ID: ${{ github.event.comment.node_id }}
    - name: Check if PR is open
      run: |
          STATE=$(gh pr view $PR_NUMBER --repo ${{ github.repository }} --json state --jq .state)
          if [ "$STATE" != "OPEN" ]; then
            echo "Cannot build for closed PRs"
            (
              echo "**${{ github.workflow }}**"
              echo "Cannot build Kuby for a closed PR. Use the `latest` version (built for the `master` branch) or create a new PR."
            ) | \
            gh pr comment "${PR_NUMBER}" --repo ${{ github.repository }} -F -
            gh api graphql --silent --raw-field query="mutation AddReaction {addReaction(input:{subjectId:\"$NODE_ID\",content:THUMBS_DOWN}){reaction{content}subject{id}}}"
            gh api graphql --silent --raw-field query="mutation RemoveReaction {removeReaction(input:{subjectId:\"$NODE_ID\",content:EYES}){reaction{content}subject{id}}}"
            exit 1
          fi
      env:
          GITHUB_TOKEN: ${{ secrets.GITHUB_TOKEN }}
          PR_NUMBER: ${{ github.event.issue.number }}
          NODE_ID: ${{ github.event.comment.node_id }}
    - name: Get PR HEAD Ref
      id: getRef
      run: echo "pr_ref=$(gh pr view $PR_NUMBER --repo ${{ github.repository }} --json headRefOid | jq -r '.headRefOid')" >> $GITHUB_OUTPUT
      env:
        GITHUB_TOKEN: ${{ secrets.GITHUB_TOKEN }}
        PR_NUMBER: ${{ github.event.issue.number }}

    - name: Check out repository
      uses: actions/checkout@v4

    - name: Build environment
<<<<<<< HEAD
      uses: conda-incubator/setup-miniconda@v3
      with:
        environment-file: environment-dev.yml
        miniforge-variant: Mambaforge
        #miniforge-version: 24.11.0
        use-mamba: true
=======
      uses: mamba-org/setup-micromamba@v2
      with:
        environment-file: environment-dev.yml
        create-args: >-
          python=3.12
>>>>>>> 5bc8a03a

    - name: Install package
      shell: bash -l {0}
      run: pip install .

    - name: Run pytest on tutorials
      shell: bash -l {0}
      run: python -m pytest -rs -v --nbmake tutorials/<|MERGE_RESOLUTION|>--- conflicted
+++ resolved
@@ -30,11 +30,7 @@
       fail-fast: false
       matrix:
         os: [macos-14, ubuntu-24.04]
-<<<<<<< HEAD
-        python-version: ['3.10', '3.11']
-=======
         python-version: ['3.10', '3.11', '3.12']
->>>>>>> 5bc8a03a
 
     runs-on: ${{ matrix.os }}
 
@@ -46,15 +42,8 @@
       uses: mamba-org/setup-micromamba@v2
       with:
         environment-file: environment-dev.yml
-<<<<<<< HEAD
-        python-version: ${{ matrix.python-version }}
-        miniforge-variant: Mambaforge
-        #miniforge-version: 24.11.0
-        use-mamba: true
-=======
         create-args: >-
           python=${{ matrix.python-version }}
->>>>>>> 5bc8a03a
 
     - name: Install package
       shell: bash -l {0}
@@ -108,20 +97,11 @@
       uses: actions/checkout@v4
 
     - name: Build environment
-<<<<<<< HEAD
-      uses: conda-incubator/setup-miniconda@v3
-      with:
-        environment-file: environment-dev.yml
-        miniforge-variant: Mambaforge
-        #miniforge-version: 24.11.0
-        use-mamba: true
-=======
       uses: mamba-org/setup-micromamba@v2
       with:
         environment-file: environment-dev.yml
         create-args: >-
           python=3.12
->>>>>>> 5bc8a03a
 
     - name: Install package
       shell: bash -l {0}
