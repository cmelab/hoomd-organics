ci:
  autofix_commit_msg: |
    [pre-commit.ci] auto fixes from pre-commit.com hooks
    for more information, see https://pre-commit.ci
  autofix_prs: true
  autoupdate_commit_msg: '[pre-commit.ci] pre-commit autoupdate'
  autoupdate_schedule: weekly
  skip: [ ]
  submodules: false
repos:
  - repo: https://github.com/astral-sh/ruff-pre-commit
    rev: v0.7.4 # Ruff version
    hooks:
      - id: ruff
        args: [--fix, --extend-ignore=E203]
      - id: ruff-format
        args: [ --line-length=80 ]
  - repo: https://github.com/pre-commit/pre-commit-hooks
    rev: v5.0.0
    hooks:
      - id: check-yaml
      - id: end-of-file-fixer
      - id: trailing-whitespace
        exclude: 'flowermd/tests/assets/.* | flowermd/assets/.*'
  - repo: https://github.com/pycqa/isort
    rev: 5.13.2
    hooks:
      - id: isort
        name: isort (python)
        args:
          [ --profile=black, --line-length=80 ]
<<<<<<< HEAD
        exclude: 'flowermd/tests/assets/.* | */__init__.py'

  - repo: https://github.com/pycqa/flake8
    rev: 7.0.0
    hooks:
      - id: flake8
        args:
          - --max-line-length=80
          - --extend-ignore=E203
        exclude: '__init__.py'

  - repo: https://github.com/pycqa/pydocstyle
    rev: '6.3.0'
    hooks:
      - id: pydocstyle
        exclude: ^(flowermd/tests/|flowermd/internal/|flowermd/utils|setup.py|flowermd/__version__.py|docs/)
        args: [ --convention=numpy ]
=======
        exclude: 'flowermd/tests/assets/.* '
>>>>>>> 5ae979aa
<|MERGE_RESOLUTION|>--- conflicted
+++ resolved
@@ -29,24 +29,4 @@
         name: isort (python)
         args:
           [ --profile=black, --line-length=80 ]
-<<<<<<< HEAD
-        exclude: 'flowermd/tests/assets/.* | */__init__.py'
-
-  - repo: https://github.com/pycqa/flake8
-    rev: 7.0.0
-    hooks:
-      - id: flake8
-        args:
-          - --max-line-length=80
-          - --extend-ignore=E203
-        exclude: '__init__.py'
-
-  - repo: https://github.com/pycqa/pydocstyle
-    rev: '6.3.0'
-    hooks:
-      - id: pydocstyle
-        exclude: ^(flowermd/tests/|flowermd/internal/|flowermd/utils|setup.py|flowermd/__version__.py|docs/)
-        args: [ --convention=numpy ]
-=======
-        exclude: 'flowermd/tests/assets/.* '
->>>>>>> 5ae979aa
+        exclude: 'flowermd/tests/assets/.* '