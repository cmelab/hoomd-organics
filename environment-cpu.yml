--- conflicted
+++ resolved
@@ -4,14 +4,9 @@
 dependencies:
   - boltons
   - foyer
-<<<<<<< HEAD
   - fresnel
-  - freud
-  - gsd<3.0
-=======
   - freud>=2.13.1
   - gsd>=3.0
->>>>>>> ff3198ef
   - hoomd=4.1=*cpu*
   - mbuild
   - numpy
