# ruff: noqa: F401
"""flowerMD package."""

from .base import (
    CoPolymer,
    Lattice,
    Molecule,
    Pack,
    Polymer,
    Simulation,
    System,
)
<<<<<<< HEAD
from .internal.units import Units
=======

__version__ = "1.3.1"
>>>>>>> 5bc8a03a
<|MERGE_RESOLUTION|>--- conflicted
+++ resolved
@@ -10,9 +10,4 @@
     Simulation,
     System,
 )
-<<<<<<< HEAD
 from .internal.units import Units
-=======
-
-__version__ = "1.3.1"
->>>>>>> 5bc8a03a
