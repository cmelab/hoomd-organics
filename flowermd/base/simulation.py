--- conflicted
+++ resolved
@@ -495,20 +495,16 @@
             length = self.reference_length.to("m")
         else:
             length = 1 * Units.m
-        validated_pressure = validate_unit(pressure, u.dimensions.pressure)
-        pressure = validated_pressure.to("Pa")
+        pressure = pressure.to("Pa")
         reduced_pressure = (pressure * (length**3)) / energy
         return float(reduced_pressure)
 
-<<<<<<< HEAD
     def _time_length_to_n_steps(self, time_length):
         """Convert time length to number of steps."""
         time_length = time_length.to("s")
         real_timestep = self.real_timestep.to("s")
         return int(time_length / real_timestep)
 
-=======
->>>>>>> 7156c79a
     def _setup_temperature(self, temperature):
         """Set the temperature of the simulation."""
         if isinstance(temperature, (float, int)):
@@ -518,10 +514,7 @@
             validated_temperature = validate_unit(
                 temperature, u.dimensions.temperature
             )
-<<<<<<< HEAD
             return self._temperature_to_kT(validated_temperature)
-=======
->>>>>>> 7156c79a
 
     def _setup_pressure(self, pressure):
         """Set the pressure of the simulation."""
@@ -538,14 +531,8 @@
             # assuming duration is num steps
             return duration
         else:
-<<<<<<< HEAD
             validated_duration = validate_unit(duration, u.dimensions.time)
             return self._time_length_to_n_steps(validated_duration)
-=======
-            return self._time_length_to_n_steps(
-                validate_unit(duration, u.dimensions.time)
-            )
->>>>>>> 7156c79a
 
     def _setup_period(self, period):
         """Set the period for the simulation."""
