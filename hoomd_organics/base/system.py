"""System class for arranging Molecules into a box."""
import warnings
from abc import ABC, abstractmethod
from typing import List

import gsd
import mbuild as mb
import numpy as np
import unyt as u
from gmso.external import from_mbuild, to_gsd_snapshot, to_hoomd_forcefield
from gmso.parameterization import apply

from hoomd_organics.base.molecule import Molecule
from hoomd_organics.utils import (
    FF_Types,
    calculate_box_length,
    check_return_iterable,
    validate_ref_value,
    xml_to_gmso_ff,
)
from hoomd_organics.utils.exceptions import ForceFieldError, MoleculeLoadError


class System(ABC):
    """
    Base class from which other systems inherit.

    System class is used to create a system of molecules and arrange them into
    a box. If a force field is provided, the system will be parameterized.
    Two important properties of the system are `hoomd_snapshot`, which is the
    snapshot of the system in HOOMD format, and `hoomd_forcefield`, which is
    the list of HOOMD forces. These properties will be used to initialize the
    simulation object later.

    System class is used to create a system of molecules and arrange them into
    a box. If a force field is provided, the system will be parameterized.
    Two important properties of the system are `hoomd_snapshot`, which is the
    snapshot of the system in HOOMD format, and `hoomd_forcefield`, which is
    the list of HOOMD forces. These properties will be used to initialize the
    simulation object later.

    Parameters
    ----------
    molecules : hoomd_organics.Molecule or a list of Molecule objects, required
        The molecules to be placed in the system.
    density : float, required
        The desired density of the system (g/cm^3). Used to set the
        target_box attribute. Can be useful when initializing
        systems at low denisty and running a shrink simulation
        to achieve a target density.
    r_cut : float, required
        The cutoff radius for the Lennard-Jones potential.
    force_field : hoomd_organics.ForceField or a list of ForceField objects,
                default=None
        The force field to be applied to the system for parameterization.
    auto_scale : bool, default=False
        Set to true to use reduced simulation units.
        distance, mass, and energy are scaled by the largest value
        present in the system for each.
    remove_hydrogens : bool, default False
        Set to true to remove hydrogen atoms from the system.
        The masses and charges of the hydrogens are absorbed into
        the heavy atoms they were bonded to.
    remove_charges : bool, default False
        Set to true to remove charges from the system.
    scale_charges : bool, default False
        Set to true to scale charges to net zero.
    base_units : dict, default {}
        Dictionary of base units to use for scaling.
        Dictionary keys are "length", "mass", and "energy". Values should be an
        unyt array of the desired base unit.

    Warnings
    --------
    The ``force_field`` parameter in ``System`` class must be initialized
    from the pre-defined force field classes in
    ``hoomd_organics.library.forcefields`` module that are based on xml-based
    force fields.

    Forcefields defined as a list of `Hoomd.md.force.Force
    <https://hoomd-blue.readthedocs.io/en/stable/module-md-force.html>`_ objects
    must be directly passed to the ``hoomd_organics.Simulation`` class.
    Please refer to the ``Simulation`` class documentation for more details.


    """

    def __init__(
        self,
        molecules,
        density: float,
        force_field=None,
        auto_scale=False,
        base_units=dict(),
    ):
        self._molecules = check_return_iterable(molecules)
        self._force_field = None
        if force_field:
            self._force_field = check_return_iterable(force_field)
        self.density = density
        self.auto_scale = auto_scale
        self.all_molecules = []
        self.gmso_system = None
        self._reference_values = base_units
        self._hoomd_snapshot = None
        self._hoomd_forcefield = []
        self._gmso_forcefields_dict = dict()
        self._target_box = None
        # Reference values used when last writing snapshot and forcefields
        self._ff_refs = dict()
        self._snap_refs = dict()
        self._ff_kwargs = dict()

        # Collecting all molecules
        self.n_mol_types = 0
        for mol_item in self._molecules:
            if isinstance(mol_item, Molecule):
                if self._force_field:
                    mol_item._assign_mol_name(str(self.n_mol_types))
                self.all_molecules.extend(mol_item.molecules)
                # if ff is provided in Molecule class
                if mol_item.force_field:
                    if mol_item.ff_type == FF_Types.Hoomd:
                        self._hoomd_forcefield.extend(mol_item.force_field)
                    else:
                        self._gmso_forcefields_dict[
                            str(self.n_mol_types)
                        ] = xml_to_gmso_ff(mol_item.force_field)
                self.n_mol_types += 1
            elif isinstance(mol_item, mb.Compound):
                mol_item.name = str(self.n_mol_types)
                self.all_molecules.append(mol_item)
            elif isinstance(mol_item, List):
                for sub_mol in mol_item:
                    if isinstance(sub_mol, mb.Compound):
                        sub_mol.name = str(self.n_mol_types)
                        self.all_molecules.append(sub_mol)
                    else:
                        raise MoleculeLoadError(
                            msg=f"Unsupported compound type {type(sub_mol)}. "
                            f"Supported compound types are: "
                            f"{str(mb.Compound)}"
                        )
                self.n_mol_types += 1

        # Collecting all force-fields only if xml force-field is provided
        if self._force_field:
            for i in range(self.n_mol_types):
                if not self._gmso_forcefields_dict.get(str(i)):
                    if i < len(self._force_field):
                        # if there is a ff for each molecule type
                        ff_index = i
                    else:
                        # if there is only one ff for all molecule types
                        ff_index = 0
                    if getattr(self._force_field[ff_index], "gmso_ff"):
                        self._gmso_forcefields_dict[str(i)] = self._force_field[
                            ff_index
                        ].gmso_ff
                    else:
                        raise ForceFieldError(
                            msg=f"GMSO Force field in "
                            f"{self._force_field[ff_index]} is not "
                            f"provided."
                        )
        # Create mBuild system
        self.system = self._build_system()
        # Create GMSO topology
        self.gmso_system = self._convert_to_gmso()

    @abstractmethod
    def _build_system(self):
        """Abstract method to arrange molecules into a box."""
        pass

    @property
    def n_molecules(self):
        """Total number of molecules in the system."""
        return len(self.all_molecules)

    @property
    def n_particles(self):
        """Total number of particles in the system."""
        return self.gmso_system.n_sites

    @property
    def mass(self):
        """Total mass of the system in amu."""
        if self.gmso_system:
            return sum(
                float(site.mass.to("amu").value)
                for site in self.gmso_system.sites
            )
        return sum(mol.mass for mol in self.all_molecules)

    @property
    def net_charge(self):
        """Net charge of the system."""
        return sum(
            site.charge if site.charge else 0 for site in self.gmso_system.sites
        )

    @property
    def box(self):
<<<<<<< HEAD
        """The box of the system."""
=======
        # TODO: Use gmso system here?
>>>>>>> 5c47cc4b
        return self.system.box

    @property
    def reference_length(self):
        """The reference length and unit of the system.

        If `auto_scale` is set to True, this is the length factor that is used
        to scale the system to reduced units. If `auto_scale` is set to False,
        the default value is 1.0 with the unit of nm.

        """
        return self._reference_values.get("length", None)

    @property
    def reference_mass(self):
        """The reference mass and unit of the system.

        If `auto_scale` is set to True, this is the mass factor that is used
        to scale the system to reduced units. If `auto_scale` is set to False,
        the default value is 1.0 with the unit of amu.

        """
        return self._reference_values.get("mass", None)

    @property
    def reference_energy(self):
        """The reference energy and unit of the system.

        If `auto_scale` is set to True, this is the energy factor that is used
        to scale the system to reduced units. If `auto_scale` is set to False,
        the default value is 1.0 with the unit of kJ/mol.
        """
        return self._reference_values.get("energy", None)

    @property
    def reference_values(self):
        """The reference values of the system in form of a dictionary."""
        return self._reference_values

    @reference_length.setter
    def reference_length(self, length):
        """Set the reference length of the system along with a unit of length.

        Parameters
        ----------
        length : string or unyt.unyt_quantity, required
            The reference length of the system.
            It can be provided in the following forms:
            1) A string with the format of "value unit", for example "1 nm".
            2) A unyt.unyt_quantity object with the correct dimension. For
            example, unyt.unyt_quantity(1, "nm").

        """
        validated_length = validate_ref_value(length, u.dimensions.length)
        self._reference_values["length"] = validated_length

    @reference_energy.setter
    def reference_energy(self, energy):
        """Set the reference energy of the system along with a unit of energy.

        Parameters
        ----------
        energy : string or unyt.unyt_quantity, required
            The reference energy of the system.
            It can be provided in the following forms:
            1) A string with the format of "value unit", for example "1 kJ/mol".
            2) A unyt.unyt_quantity object with the correct dimension. For
            example, unyt.unyt_quantity(1, "kJ/mol").

        """
        validated_energy = validate_ref_value(energy, u.dimensions.energy)
        self._reference_values["energy"] = validated_energy

    @reference_mass.setter
    def reference_mass(self, mass):
        """Set the reference mass of the system along with a unit of mass.

        Parameters
        ----------
        mass : string or unyt.unyt_quantity, required
            The reference mass of the system.
            It can be provided in the following forms:
            1) A string with the format of "value unit", for example "1 amu".
            2) A unyt.unyt_quantity object with the correct dimension. For
            example, unyt.unyt_quantity(1, "amu").

        """
        validated_mass = validate_ref_value(mass, u.dimensions.mass)
        self._reference_values["mass"] = validated_mass

    @reference_values.setter
    def reference_values(self, ref_value_dict):
        """Set all the reference values of the system at once as a dictionary.

        Parameters
        ----------
        ref_value_dict : dict, required
            A dictionary of reference values. The keys of the dictionary must
            be "length", "mass", and "energy". The values of the dictionary
            should follow the same format as the values of the reference
            length, mass, and energy.

        """
        ref_keys = ["length", "mass", "energy"]
        for k in ref_keys:
            if k not in ref_value_dict.keys():
                raise ValueError(f"Missing reference for {k}.")
            self.__setattr__(f"reference_{k}", ref_value_dict[k])

    @property
    def hoomd_snapshot(self):
        """The snapshot of the system in form of a HOOMD snapshot."""
        if self._snap_refs != self.reference_values:
            self._hoomd_snapshot = self._create_hoomd_snapshot()
        if self._hoomd_snapshot is None:  # Hasn't been created yet
            self._hoomd_snapshot = self._create_hoomd_snapshot()
        return self._hoomd_snapshot

    @property
    def hoomd_forcefield(self):
        """List of HOOMD forces."""
        if self._ff_refs != self.reference_values and self._force_field:
            self._hoomd_forcefield = self._create_hoomd_forcefield(
                **self._ff_kwargs
            )
        return self._hoomd_forcefield

    @property
    def target_box(self):
        """The target box size of the system in form of a numpy array.

        If reference length is set, the target box is in reduced units.

        Notes
        -----
        The `target_box` property can be passed to
        `hoomd_orgaics.base.Simulation.run_update_volume` method to reach the
        target density.

        """
        if self.reference_length:
            return self._target_box / self.reference_length.value
        else:
            return self._target_box

<<<<<<< HEAD
    def _remove_hydrogens(self):
        """Remove hydrogen atoms from the system.

=======
    def remove_hydrogens(self):
        """Call this method to remove hydrogen atoms from the system.
>>>>>>> 5c47cc4b
        The masses and charges of the hydrogens are absorbed into
        the heavy atoms they were bonded to.

        """
        # Try by element first:
        hydrogens = [
            site
            for site in self.gmso_system.sites
            if site.element.atomic_number == 1
        ]
        # If none found by element; try by mass
        if len(hydrogens) == 0:
            hydrogens = [
                site
                for site in self.gmso_system.sites
                if site.mass.to("amu").value == 1.008
            ]
            if len(hydrogens) == 0:
                warnings.warn(
                    "Hydrogen atoms could not be found by element or mass"
                )
        for h in hydrogens:
            # Find bond and other site in bond, add mass and charge
            for bond in self.gmso_system.iter_connections_by_site(
                site=h, connections=["bonds"]
            ):
                for site in bond.connection_members:
                    if site is not h:
                        site.mass += h.mass
                        site.charge += h.charge
            self.gmso_system.remove_site(site=h)
        # If a snap shot was already made, need to re-create it w/o hydrogens
        if self._hoomd_snapshot:
            self._create_hoomd_snapshot()

    def _scale_charges(self):
        """Scale charges to net zero.

        If the net charge does not sum to zero after applying the forcefield,
        this method equally shifts negative charges and positive charges
        across all particles to reach a net charge of zero.

        """
        charges = np.array(
            [
                site.charge if site.charge else 0
                for site in self.gmso_system.sites
            ]
        )
        net_charge = sum(charges)
        abs_charge = sum(abs(charges))
        if abs_charge != 0:
            for site in self.gmso_system.sites:
                site.charge -= abs(site.charge if site.charge else 0) * (
                    net_charge / abs_charge
                )

    def to_gsd(self, file_name):
        """Write the system's `hoomd_snapshot` to a GSD file."""
        with gsd.hoomd.open(file_name, "wb") as traj:
            traj.append(self.hoomd_snapshot)

    def _convert_to_gmso(self):
        """Convert the mbuild system to a gmso system."""
        topology = from_mbuild(self.system)
        topology.identify_connections()
        return topology

<<<<<<< HEAD
    def _create_hoomd_forcefield(self):
        """Create a list of HOOMD forces."""
=======
    def _create_hoomd_forcefield(self, r_cut, nlist_buffer, pppm_kwargs):
>>>>>>> 5c47cc4b
        force_list = []
        ff, refs = to_hoomd_forcefield(
            top=self.gmso_system,
            r_cut=r_cut,
            nlist_buffer=nlist_buffer,
            pppm_kwargs=pppm_kwargs,
            auto_scale=self.auto_scale,
            base_units=self._reference_values
            if self._reference_values
            else None,
        )
        for force in ff:
            force_list.extend(ff[force])
        self._ff_refs = self._reference_values.copy()
        return force_list

    def _create_hoomd_snapshot(self):
        """Create a HOOMD snapshot."""
        snap, refs = to_gsd_snapshot(
            top=self.gmso_system,
            auto_scale=self.auto_scale,
            base_units=self._reference_values
            if self._reference_values
            else None,
        )
        self._snap_refs = self._reference_values.copy()
        return snap

<<<<<<< HEAD
    def _apply_forcefield(self):
        """Apply the forcefield to the system."""
=======
    def apply_forcefield(
        self,
        r_cut,
        auto_scale=False,
        scale_charges=False,
        remove_charges=False,
        remove_hydrogens=False,
        pppm_resolution=(8, 8, 8),
        pppm_order=4,
        nlist_buffer=0.4,
    ):
        if not self._force_field:
            # TODO: Better erorr message
            raise ValueError(
                "This method can only be used when the System is "
                "initialized with an XML type forcefield."
            )
>>>>>>> 5c47cc4b
        self.gmso_system = apply(
            self.gmso_system,
            self._gmso_forcefields_dict,
            identify_connections=True,
            speedup_by_moltag=True,
            speedup_by_molgraph=False,
        )

        if remove_charges:
            for site in self.gmso_system.sites:
                site.charge = 0

        if scale_charges and not remove_charges:
            self._scale_charges()

        epsilons = [
            s.atom_type.parameters["epsilon"] for s in self.gmso_system.sites
        ]
        sigmas = [
            s.atom_type.parameters["sigma"] for s in self.gmso_system.sites
        ]
        masses = [s.mass for s in self.gmso_system.sites]

        energy_scale = np.max(epsilons) if self.auto_scale else 1.0
        length_scale = np.max(sigmas) if self.auto_scale else 1.0
        mass_scale = np.max(masses) if self.auto_scale else 1.0

        self._reference_values["energy"] = energy_scale * epsilons[0].unit_array
        self._reference_values["length"] = length_scale * sigmas[0].unit_array
        self._reference_values["mass"] = mass_scale * masses[0].unit_array

        if remove_hydrogens:
            self.remove_hydrogens()

        pppm_kwargs = {"resolution": pppm_resolution, "order": pppm_order}
        self._ff_kwargs = {
            "r_cut": r_cut,
            "nlist_buffer": nlist_buffer,
            "pppm_kwargs": pppm_kwargs,
        }
        self._hoomd_forcefield = self._create_hoomd_forcefield(
            r_cut=r_cut, nlist_buffer=nlist_buffer, pppm_kwargs=pppm_kwargs
        )
        self._hoomd_snapshot = self._create_hoomd_snapshot()

    def set_target_box(
        self, x_constraint=None, y_constraint=None, z_constraint=None
    ):
        """Set the target box size of the system.

        If no constraints are set, the target box is cubic.
        Setting constraints will hold those box vectors
        constant and adjust others to match the target density.

        Parameters
        ----------
        x_constraint : float, optional, defualt=None
            Fixes the box length (nm) along the x axis.
        y_constraint : float, optional, default=None
            Fixes the box length (nm) along the y axis.
        z_constraint : float, optional, default=None
            Fixes the box length (nm) along the z axis.

        """
        if not any([x_constraint, y_constraint, z_constraint]):
            Lx = Ly = Lz = self._calculate_L()
        else:
            constraints = np.array([x_constraint, y_constraint, z_constraint])
            fixed_L = constraints[np.not_equal(constraints, None).nonzero()]
            # Conv from nm to cm for _calculate_L
            fixed_L *= 1e-7
            L = self._calculate_L(fixed_L=fixed_L)
            constraints[np.equal(constraints, None).nonzero()] = L
            Lx, Ly, Lz = constraints

        self._target_box = np.array([Lx, Ly, Lz])

    def visualize(self):
        """Visualize the system."""
        if self.system:
            self.system.visualize().show()
        else:
            raise ValueError(
                "The initial configuraiton has not been created yet."
            )

    def _calculate_L(self, fixed_L=None):
        """Calculate the box length.

        Calculate the required box length(s) given the mass of a system and
        the target density.
        Box edge length constraints can be set by set_target_box().
        If constraints are set, this will solve for the required
        lengths of the remaining non-constrained edges to match
        the target density.

        Parameters
        ----------
        fixed_L : np.array, optional, defualt=None
            Array of fixed box lengths to be accounted for when solving for L.

        """
        mass_quantity = u.unyt_quantity(self.mass, u.g / u.mol).to("g")
        density_quantity = u.unyt_quantity(self.density, u.g / u.cm**3)
        if fixed_L is not None:
            fixed_L = u.unyt_array(fixed_L, u.cm)
        L = calculate_box_length(
            mass_quantity, density_quantity, fixed_L=fixed_L
        )
        return L.to("nm").value


class Pack(System):
    """Uses PACKMOL via mbuild.packing.fill_box.

    The box used for packing is expanded to allow PACKMOL
    to more easily place all the molecules.

    Parameters
    ----------
    packing_expand_factor : int, default 5
        The factor by which to expand the box for packing.
    edge : float, default 0.2
        The space (nm) between the edge of the box and the molecules.


    .. warning::

        Note that the default `packing_expand_factor` for pack is 5, which means
        that the box density will not be the same as the specified density.
        This is because in some cases PACKMOL will not be able to fit all the
        molecules into the box if the target box is too small, therefore, we
        need to expand the box by a factor (default:5) to allow PACKMOL to fit
        all the molecules.

        In order to get the specified density there are two options:

        1. set the `packing_expand_factor` to 1, which will not expand the box.
        However, this may result in PACKMOL errors if the box is too small.

        2. Update the box volume after creating the simulation object to the
        target box length. This property is called `target_box`.

    """

    def __init__(
        self,
        molecules,
        density: float,
        force_field=None,
        auto_scale=False,
        base_units=dict(),
        packing_expand_factor=5,
        edge=0.2,
    ):
        self.packing_expand_factor = packing_expand_factor
        self.edge = edge
        super(Pack, self).__init__(
            molecules=molecules,
            density=density,
            force_field=force_field,
            auto_scale=auto_scale,
            base_units=base_units,
        )

    def _build_system(self):
        self.set_target_box()
        system = mb.packing.fill_box(
            compound=self.all_molecules,
            n_compounds=[1 for i in self.all_molecules],
            box=list(self._target_box * self.packing_expand_factor),
            overlap=0.2,
            edge=self.edge,
        )
        return system


class Lattice(System):
    """Places the molecules in a lattice configuration.

    Assumes two molecules per unit cell.

    Parameters
    ----------
    x : float, required
        The distance (nm) between lattice points in the x direction.
    y : float, required
        The distance (nm) between lattice points in the y direction.
    n : int, required
        The number of times to repeat the unit cell in x and y.
    basis_vector : array-like, default [0.5, 0.5, 0]
        The vector between points in the unit cell.

    """

    def __init__(
        self,
        molecules,
        density: float,
        x: float,
        y: float,
        n: int,
        basis_vector=[0.5, 0.5, 0],
        force_field=None,
        auto_scale=False,
        base_units=dict(),
    ):
        self.x = x
        self.y = y
        self.n = n
        self.basis_vector = basis_vector
        super(Lattice, self).__init__(
            molecules=molecules,
            density=density,
            force_field=force_field,
            auto_scale=auto_scale,
            base_units=base_units,
        )

    def _build_system(self):
        next_idx = 0
        system = mb.Compound()
        for i in range(self.n):
            layer = mb.Compound()
            for j in range(self.n):
                try:
                    comp1 = self.all_molecules[next_idx]
                    comp2 = self.all_molecules[next_idx + 1]
                    comp2.translate(self.basis_vector)
                    # TODO: what if comp1 and comp2 have different names?
                    unit_cell = mb.Compound(
                        subcompounds=[comp1, comp2], name=comp1.name
                    )
                    unit_cell.translate((0, self.y * j, 0))
                    layer.add(unit_cell)
                    next_idx += 2
                except IndexError:
                    pass
            layer.translate((self.x * i, 0, 0))
            system.add(layer)
        bounding_box = system.get_boundingbox()
        # Add lattice constants to box lengths to account for boundaries
        x_len = bounding_box.lengths[0] + self.x
        y_len = bounding_box.lengths[1] + self.y
        z_len = bounding_box.lengths[2] + 0.2
        self.set_target_box(x_constraint=x_len, y_constraint=y_len)
        # Center the lattice in its box
        system.box = mb.box.Box(np.array([x_len, y_len, z_len]))
        system.translate_to(
            (system.box.Lx / 2, system.box.Ly / 2, system.box.Lz / 2)
        )
        return system<|MERGE_RESOLUTION|>--- conflicted
+++ resolved
@@ -202,11 +202,8 @@
 
     @property
     def box(self):
-<<<<<<< HEAD
         """The box of the system."""
-=======
         # TODO: Use gmso system here?
->>>>>>> 5c47cc4b
         return self.system.box
 
     @property
@@ -352,14 +349,9 @@
         else:
             return self._target_box
 
-<<<<<<< HEAD
-    def _remove_hydrogens(self):
-        """Remove hydrogen atoms from the system.
-
-=======
     def remove_hydrogens(self):
         """Call this method to remove hydrogen atoms from the system.
->>>>>>> 5c47cc4b
+
         The masses and charges of the hydrogens are absorbed into
         the heavy atoms they were bonded to.
 
@@ -428,12 +420,8 @@
         topology.identify_connections()
         return topology
 
-<<<<<<< HEAD
-    def _create_hoomd_forcefield(self):
+    def _create_hoomd_forcefield(self, r_cut, nlist_buffer, pppm_kwargs):
         """Create a list of HOOMD forces."""
-=======
-    def _create_hoomd_forcefield(self, r_cut, nlist_buffer, pppm_kwargs):
->>>>>>> 5c47cc4b
         force_list = []
         ff, refs = to_hoomd_forcefield(
             top=self.gmso_system,
@@ -462,10 +450,6 @@
         self._snap_refs = self._reference_values.copy()
         return snap
 
-<<<<<<< HEAD
-    def _apply_forcefield(self):
-        """Apply the forcefield to the system."""
-=======
     def apply_forcefield(
         self,
         r_cut,
@@ -477,13 +461,43 @@
         pppm_order=4,
         nlist_buffer=0.4,
     ):
+        """Apply the forcefield to the system.
+
+        Parameters
+        ----------
+        r_cut : float
+            The cutoff radius for the Lennard-Jones interactions.
+
+        auto_scale : bool, default=False
+            Set to true to use reduced simulation units.
+            distance, mass, and energy are scaled by the largest value
+            present in the system for each.
+        scale_charges : bool, default False
+            Set to true to scale charges to net zero.
+        remove_charges : bool, default False
+            Set to true to remove charges from the system.
+        remove_hydrogens : bool, default False
+            Set to true to remove hydrogen atoms from the system.
+            The masses and charges of the hydrogens are absorbed into
+            the heavy atoms they were bonded to.
+        pppm_resolution : tuple, default=(8, 8, 8)
+            The resolution used in
+            `hoomd.md.long_range.pppm.make_pppm_coulomb_force` representing
+            number of grid points in the x, y, and z directions.
+        ppmp_order : int, default=4
+            The order used in
+            `hoomd.md.long_range.pppm.make_pppm_coulomb_force` representing
+            number of grid points in each direction to assign charges to.
+        nlist_buffer : float, default=0.4
+            Neighborlist buffer for simulation cell.
+
+        """
         if not self._force_field:
             # TODO: Better erorr message
             raise ValueError(
                 "This method can only be used when the System is "
                 "initialized with an XML type forcefield."
             )
->>>>>>> 5c47cc4b
         self.gmso_system = apply(
             self.gmso_system,
             self._gmso_forcefields_dict,
